--- conflicted
+++ resolved
@@ -53,16 +53,10 @@
 			container.pullImage().catch(() => done());
 		});
 	});
-<<<<<<< HEAD
-
-	describe('#pullImage()', () => {
-=======
-	
 	describe('#startContainer()', () => {
->>>>>>> 475ae52d
-
-		/**
-		 * Test a simple successful Docker image pull
+
+		/**
+		 * Test starting a Docker container
 		 */
 		it('Test successful Docker start', (done) => {
 			var json = require('./json/simple-1.json').containers[0];
@@ -130,7 +124,6 @@
 		});
 	});
 
-<<<<<<< HEAD
 	describe('#removeContainer()', () => {
 
 		/**
@@ -160,8 +153,6 @@
 		});
 	});
 
-=======
->>>>>>> 475ae52d
 	describe('#runBeforeScript()', () => {
 
 		/**
