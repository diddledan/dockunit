--- conflicted
+++ resolved
@@ -9,284 +9,6 @@
  * @param containerArray
  * @constructor
  */
-<<<<<<< HEAD
-var Container = function(containerArray) {
-	this.image = containerArray.image;
-	this.testCommand = containerArray.testCommand;
-	this.prettyName = containerArray.prettyName;
-	this.beforeScripts = containerArray.beforeScripts;
-};
-
-/**
- * Pull docker image for current container
- */
-Container.prototype.pullImage = function() {
-	return new Promise((resolve, reject) => {
-		var self = this;
-
-		if (global.config.verbose) {
-			console.log(`Pulling docker image: ${self.image}`.green);
-		}
-
-		var pull = spawn('docker', ['pull', this.image]);
-
-		pull.on('exit', (code) => {
-			if (0 === code) {
-				resolve();
-			} else {
-				console.error(`Could not pull Docker image: ${self.image}`.red);
-				reject();
-			}
-		});
-	});
-};
-
-/**
- * Start and mount Docker container
- */
-Container.prototype.startAndMountContainer = function() {
-	return new Promise((resolve, reject) => {
-		console.log('Starting container...'.green);
-		let containerId;
-
-		const self = this,
-			  run = spawn('docker', ['run', '-d', '-v', `${global.config.path}:/app/test`, '-w', '/app/test', '-it', self.image, '/bin/bash']);
-
-		// Dump errors to the stderr output so they can be seen.
-		run.stderr.on('data', (data) => {
-			console.error('ERROR: ', data.toString());
-			console.error('COMMAND: ', 'docker', 'run', '-d', '-v', `${global.config.path}:/app/test`, '-w', '/app/test', '-it', self.image, '/bin/bash');
-		});
-
-		// Sanitize and store container ID
-		run.stdout.on('data', (data) => {
-			containerId = data.toString().trim().replace(/[^a-z0-9]/ig, '');
-		})
-
-		run.on('exit', (code) => {
-			if (0 !== code || !containerId) {
-				console.error('Failed to start and mount Docker container'.red);
-				reject();
-			}
-
-			resolve(containerId);
-		});
-	});
-};
-
-/**
- * Create a copy of mounted files for later
- *
- * @param containerId
- */
-Container.prototype.backupFiles = function(containerId) {
-	return new Promise((resolve, reject) => {
-		if (global.config.verbose) {
-			console.log(`Backing up volume files on container ${this.prettyName}`.green);
-		}
-
-		var exec = spawn('sh', ['-c', `docker exec ${containerId} bash -c "source ~/.bashrc && cp -p -r /app/test /app/backup"`])
-
-		exec.on('exit', (code) => {
-			if (code !== 0) {
-				console.error('Failed to backup up files'.red);
-				reject();
-			}
-
-			resolve(containerId);
-		});
-	});
-};
-
-/**
- * Run specific before script
- *
- * @param containerId
- * @param script
- */
-Container.prototype.runBeforeScript = function(containerId, script) {
-	return new Promise((resolve, reject) => {
-		const self = this;
-
-		const opts = {stdio: ['ignore','ignore','ignore'] }
-		if (global.config.verbose > 1) {
-			opts.stdio = 'inherit';
-		}
-
-		const before = spawn('sh', ['-c', `docker exec ${containerId} ${script}`], opts)
-
-		before.on('exit', (code) => {
-			if (0 !== code) {
-				console.error(`Failed to run before script: ${script}`.red);
-				reject();
-			}
-
-			resolve(containerId);
-		});
-	});
-};
-
-/**
- * Run before scripts for container
- *
- * @param containerId
- */
-Container.prototype.runBeforeScripts = async function(containerId) {
-	const self = this;
-
-	if (self.beforeScripts && self.beforeScripts.length) {
-		if (global.config.verbose) {
-			console.log('Running before scripts'.green);
-		}
-
-		for (const s of self.beforeScripts) {
-			await self.runBeforeScript.call(self, containerId, s);
-		}
-	}
-
-	return containerId;
-};
-
-/**
- * Run unit tests for container
- *
- * @param containerId
- */
-Container.prototype.runTests = function(containerId) {
-	var self = this,
-		testArgString = '';
-
-	return new Promise((resolve, reject) => {
-		if (global.testArgs._ && global.testArgs._.length) {
-			testArgString = global.testArgs._.join(' ');
-		}
-
-		for (var key in global.testArgs) {
-			if ('_' !== key) {
-				if (typeof global.testArgs[key] !== 'boolean') {
-					testArgString += ` --${key}=${global.testArgs[key]}`;
-				} else {
-					if (global.testArgs[key]) {
-						testArgString += ` --${key}`;
-					}
-				}
-			}
-		}
-
-		if (global.config.verbose) {
-			console.log(`Running "${self.testCommand} ${testArgString}" on container ${self.prettyName}`.green);
-		}
-
-		var exec = spawn('sh', ['-c', `docker exec ${containerId} bash -c "source ~/.bashrc && ${self.testCommand} ${testArgString}" 1>&2`], { stdio: 'inherit' })
-
-		exec.on('exit', (code) => {
-			if (code !== 0) {
-				console.error('Failed to run test command'.red);
-				reject();
-			}
-
-			resolve(containerId, code);
-		});
-	});
-};
-
-/**
- * Clean up volume files in container
- *
- * @param containerId
- */
-Container.prototype.cleanupFiles = function(containerId) {
-	return new Promise((resolve, reject) => {
-		if (global.config.verbose) {
-			console.log(`Restoring volume files on container ${this.prettyName}`.green);
-		}
-
-		var exec = spawn('sh', ['-c', `docker exec ${containerId} bash -c "source ~/.bashrc && rm -rf /app/test/* && cp -p -r /app/backup/* /app/test" 1>&2`], { stdio: 'inherit' })
-
-		exec.on('exit', (code) => {
-			if (code !== 0) {
-				console.error('Failed to restore volume files'.red);
-				reject();
-			}
-
-			resolve(containerId);
-		});
-	});
-};
-
-/**
- * Stop Docker container
- *
- * @param containerId
- */
-Container.prototype.stopContainer = function(containerId) {
-	var self = this;
-
-	return new Promise((resolve, reject) => {
-		const stop = spawn('docker', ['stop', containerId])
-
-		stop.on('exit', (code) => {
-			if (0 === code) {
-				if (global.config.verbose) {
-					console.log('Stopped container'.green);
-				}
-
-				resolve(containerId);
-			} else {
-				console.error(`Could not stop container: ${containerId}`.red);
-				reject();
-			}
-		});
-	});
-};
-
-/**
- * Remove Docker container
- *
- * @param containerId
- */
-Container.prototype.removeContainer = function(containerId) {
-	return new Promise((resolve, reject) => {
-		const remove = spawn('docker', ['rm', '-v', containerId])
-
-		remove.on('exit', (code) => {
-			if (0 === code) {
-				if (global.config.verbose) {
-					console.log('Removed container'.green);
-				}
-
-				resolve(containerId);
-			} else {
-				console.error(`Could not remove container: ${containerId}`.red);
-				reject();
-			}
-		});
-	});
-};
-
-/**
- * Run tests on given container object
- *
- * @param finishedCallback
- */
-Container.prototype.run = function(finishedCallback) {
-	const self = this;
-
-	console.log(`\nTesting on container ${self.prettyName}`.green);
-
-	const p = self.pullImage.call(self)
-		.then(self.startAndMountContainer.bind(self))
-		.then(self.backupFiles.bind(self))
-		.then(self.runBeforeScripts.bind(self))
-		.then(self.runTests.bind(self))
-		.then(self.cleanupFiles.bind(self))
-		.then(self.stopContainer.bind(self))
-		.then(self.removeContainer.bind(self))
-		.then(() => finishedCallback(0))
-		.catch(() => finishedCallback(255))
-};
-
-=======
 class Container {
 	constructor(containerArray) {
 		this.image = containerArray.image;
@@ -481,6 +203,5 @@
 			.catch(() => finishedCallback(255));
 	}
 }
->>>>>>> 475ae52d
 
 module.exports = Container;